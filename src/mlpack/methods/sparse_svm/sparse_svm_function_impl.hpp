/**
 * @file sparse_svm_function_impl.hpp
 * @author Shikhar Bhardwaj
 *
 * Implementation of the hinge loss function for training a sparse SVM with the
 * parallel SGD algorithm
 *
 * mlpack is free software; you may redistribute it and/or modify it under the
 * terms of the 3-clause BSD license.  You should have received a copy of the
 * 3-clause BSD license along with mlpack.  If not, see
 * http://www.opensource.org/licenses/BSD-3-Clause for more information.
 */
#ifndef MLPACK_METHODS_SPARSE_SVM_SPARSE_SVM_FUNCTION_IMPL_HPP
#define MLPACK_METHODS_SPARSE_SVM_SPARSE_SVM_FUNCTION_IMPL_HPP

// In case it hasn't been included yet.
#include "sparse_svm_function.hpp"

SparseSVMFunction::SparseSVMFunction(
    const arma::sp_mat& dataset, const arma::vec& labels) :
    dataset(dataset),
    labels(math::MakeAlias(const_cast<arma::vec&>(labels), false))
{ /* Nothing to do */ }

void SparseSVMFunction::Shuffle()
{
  arma::sp_mat newDataset;
  arma::vec newLabels;

  // Shuffle the data.
  math::ShuffleData(dataset, labels, newDataset, newLabels);

  math::ClearAlias(newLabels);

  dataset = std::move(newDataset);
  labels = std::move(newLabels);
}

double SparseSVMFunction::Evaluate(const arma::mat& parameters,
                                   const size_t firstId,
                                   const size_t batchSize)
{
  // The hinge loss function.
  const size_t lastId = firstId + batchSize - 1;
  return arma::accu(arma::max(0.0, 1 - labels.subvec(firstId, lastId) %
      dataset.cols(firstId, lastId) *
      arma::repmat(parameters, 1, batchSize).t()));
}

template <typename GradType>
void SparseSVMFunction::Gradient(
    const arma::mat& parameters,
    const size_t firstId,
    GradType& gradient,
    const size_t batchSize)
{
  // Evaluate the gradient of the hinge loss function.
<<<<<<< HEAD
  double dot = 1 - labels(id) * arma::dot(parameters, dataset.col(id));
  gradient = (dot < 0) ? GradType(parameters.n_rows, 1) :
      (-1 * GradType(dataset.col(id) * labels(id)));
=======
  const size_t lastId = firstId + batchSize - 1;
  arma::vec dots = 1 - labels.subvec(firstId, lastId) %
      dataset.cols(firstId, lastId) *
      arma::repmat(parameters, 1, batchSize).t();
  gradient = GradType(parameters.n_rows, 1);
  for (size_t i = 0; i < batchSize; ++i)
  {
    if (dots[i] >= 0)
    {
      // Is this correct?
      gradient += -1 * GradType(dataset.col(id) * labels(id));
    }
  }
>>>>>>> 6d1cf775
}

size_t SparseSVMFunction::NumFunctions()
{
  // The number of points in the dataset is the number of functions, as this
  // is a data dependent function.
  return dataset.n_cols;
}

#endif // MLPACK_METHODS_SPARSE_SVM_SPARSE_SVM_FUNCTION_IMPL_HPP<|MERGE_RESOLUTION|>--- conflicted
+++ resolved
@@ -55,11 +55,6 @@
     const size_t batchSize)
 {
   // Evaluate the gradient of the hinge loss function.
-<<<<<<< HEAD
-  double dot = 1 - labels(id) * arma::dot(parameters, dataset.col(id));
-  gradient = (dot < 0) ? GradType(parameters.n_rows, 1) :
-      (-1 * GradType(dataset.col(id) * labels(id)));
-=======
   const size_t lastId = firstId + batchSize - 1;
   arma::vec dots = 1 - labels.subvec(firstId, lastId) %
       dataset.cols(firstId, lastId) *
@@ -73,7 +68,6 @@
       gradient += -1 * GradType(dataset.col(id) * labels(id));
     }
   }
->>>>>>> 6d1cf775
 }
 
 size_t SparseSVMFunction::NumFunctions()
