Format: http://www.debian.org/doc/packaging-manuals/copyright-format/1.0/
Upstream-Name: mlpack
Upstream-Contact: Ryan Curtin <ryan@ratml.org>
Source:
  http://www.mlpack.org/
  git://github.com/mlpack/mlpack.git

Files: *
Copyright:
  Copyright 2008-2017, Ryan Curtin <ryan@ratml.org>
  Copyright 2008-2013, Bill March <march@gatech.edu>
  Copyright 2008-2012, Dongryeol Lee <dongryel@cc.gatech.edu>
  Copyright 2008-2013, Nishant Mehta <niche@cc.gatech.edu>
  Copyright 2008-2013, Parikshit Ram <p.ram@gatech.edu>
  Copyright 2010-2012, James Cline <james.cline@gatech.edu>
  Copyright 2010-2013, Sterling Peet <sterling.peet@gatech.edu>
  Copyright 2011-2012, Matthew Amidon <mamidon@gatech.edu>
  Copyright 2011-2012, Neil Slagle <npslagle@gmail.com>
  Copyright 2011, Ajinkya Kale <kaleajinkya@gmail.com>
  Copyright 2011, Vlad Grantcharov <vlad321@gatech.edu>
  Copyright 2011, Noah Kauffman <notoriousnoah@gmail.com>
  Copyright 2012, Rajendran Mohan <rmohan88@gatech.edu>
  Copyright 2012, Trironk Kiatkungwanglai <trironk@gmail.com>
  Copyright 2012, Patrick Mason <patrick.s.mason@gmail.com>
  Copyright 2013-2017, Marcus Edel <marcus.edel@fu-berlin.de>
  Copyright 2013, Mudit Raj Gupta <mudit.raaj.gupta@gmail.com>
  Copyright 2013, Sumedh Ghaisas <sumedhghaisas@gmail.com>
  Copyright 2014, Michael Fox <michaelfox99@gmail.com>
  Copyright 2014, Ryan Birmingham <birm@gatech.edu>
  Copyright 2014, Siddharth Agrawal <siddharth.950@gmail.com>
  Copyright 2014, Saheb Motiani <saheb210692@gmail.com>
  Copyright 2014, Yash Vadalia <yashdv@gmail.com>
  Copyright 2014, Abhishek Laddha <laddhaabhishek11@gmail.com>
  Copyright 2014, Vahab Akbarzadeh <v.akbarzadeh@gmail.com>
  Copyright 2014, Andrew Wells <andrewmw94@gmail.com>
  Copyright 2014, Zhihao Lou <lzh1984@gmail.com>
  Copyright 2014, Udit Saxena <saxenda.udit@gmail.com>
  Copyright 2014-2015, Stephen Tu <tu.stephenl@gmail.com>
  Copyright 2014-2015, Jaskaran Singh <jaskaranvirdi@ymail.com>
  Copyright 2015&2017, Shangtong Zhang <zhangshangtong.cpp@gmail.com>
  Copyright 2015, Hritik Jain <hritik.jain.cse13@itbhu.ac.in>
  Copyright 2015, Vladimir Glazachev <glazachev.vladimir@gmail.com>
  Copyright 2015, QiaoAn Chen <kazenoyumechen@gmail.com>
  Copyright 2015, Janzen Brewer <jahabrewer@gmail.com>
  Copyright 2015, Trung Dinh <dinhanhtrung@gmail.com>
  Copyright 2015-2017, Tham Ngap Wei <thamngapwei@gmail.com>
  Copyright 2015, Grzegorz Krajewski <krajekg@gmail.com>
  Copyright 2015, Joseph Mariadassou <joe.mariadassou@gmail.com>
  Copyright 2015, Pavel Zhigulin <pashaworking@gmail.com>
  Copyright 2016, Andy Fang <AndyFang.DZ@gmail.com>
  Copyright 2016, Barak Pearlmutter <barak+git@pearlmutter.net>
  Copyright 2016, Ivari Horm <ivari@risk.ee>
  Copyright 2016, Dhawal Arora <d.p.arora1@gmail.com>
  Copyright 2016, Alexander Leinoff <alexander-leinoff@uiowa.edu>
  Copyright 2016, Palash Ahuja <abhor902@gmail.com>
  Copyright 2016, Yannis Mentekidis <mentekid@gmail.com>
  Copyright 2016, Ranjan Mondal <ranjan.rev@gmail.com>
  Copyright 2016, Mikhail Lozhnikov <lozhnikovma@gmail.com>
  Copyright 2016, Marcos Pividori <marcos.pividori@gmail.com>
  Copyright 2016, Keon Kim <kwk236@gmail.com>
  Copyright 2016, Nilay Jain <nilayjain13@gmail.com>
  Copyright 2016, Peter Lehner <peter.lehner@dlr.de>
  Copyright 2016, Anuraj Kanodia <akanuraj200@gmail.com>
  Copyright 2016, Ivan Georgiev <ivan@jonan.info>
  Copyright 2016, Shikhar Bhardwaj <shikharbhardwaj68@gmail.com>
  Copyright 2016, Yashu Seth <yashuseth2503@gmail.com>
  Copyright 2016, Mike Izbicki <mike@izbicki.me>
  Copyright 2017, Sudhanshu Ranjan <sranjan.sud@gmail.com>
  Copyright 2017, Piyush Jaiswal <piyush.jaiswal@st.niituniversity.in>
  Copyright 2017, Dinesh Raj <dinu.iota@gmail.com>
  Copyright 2017, Vivek Pal <vivekpal.dtu@gmail.com>
  Copyright 2017, Prasanna Patil <prasannapatil08@gmail.com>
  Copyright 2017, Lakshya Agrawal <zeeshan.lakshya@gmail.com>
  Copyright 2017, Praveen Ch <chvsp972911@gmail.com>
  Copyright 2017, Kirill Mishchenko <ki.mishchenko@gmail.com>
  Copyright 2017, Abhinav Moudgil <abhinavmoudgil95@gmail.com>
  Copyright 2017, Thyrix Yang <thyrixyang@gmail.com>
  Copyright 2017, Sagar B Hathwar <sagarbhathwar@gmail.com>
  Copyright 2017, Nishanth Hegde <hegde.nishanth@gmail.com>
  Copyright 2017, Parminder Singh <parmsingh101@gmail.com>
  Copyright 2017, CodeAi <benjamin.bales@assrc.us>
  Copyright 2017, Franciszek Stokowacki <franek.stokowacki@gmail.com>
  Copyright 2017, Samikshya Chand <samikshya289@gmail.com>
  Copyright 2017, N Rajiv Vaidyanathan <rajivvaidyanathan4@gmail.com>
  Copyright 2017, Kartik Nighania <kartiknighania@gmail.com>
<<<<<<< HEAD
  Copyright 2017, Eugene Freyman <evg.freyman@gmail.com>
=======
  Copyright 2017, Manish Kumar <manish887kr@gmail.com>
>>>>>>> 59e7ec1f
  
License: BSD-3-clause
  All rights reserved.
  .
  Redistribution and use of mlpack in source and binary forms, with or without
  modification, are permitted provided that the following conditions are met:
  .
  1. Redistributions of source code must retain the above copyright notice, this
  list of conditions and the following disclaimer.
  .
  2. Redistributions in binary form must reproduce the above copyright notice,
  this list of conditions and the following disclaimer in the documentation and/or
  other materials provided with the distribution.
  .
  3. Neither the name of the copyright holder nor the names of its contributors
  may be used to endorse or promote products derived from this software without
  specific prior written permission.
  .
  THIS SOFTWARE IS PROVIDED BY THE COPYRIGHT HOLDERS AND CONTRIBUTORS "AS IS" AND
  ANY EXPRESS OR IMPLIED WARRANTIES, INCLUDING, BUT NOT LIMITED TO, THE IMPLIED
  WARRANTIES OF MERCHANTABILITY AND FITNESS FOR A PARTICULAR PURPOSE ARE
  DISCLAIMED. IN NO EVENT SHALL THE COPYRIGHT HOLDER OR CONTRIBUTORS BE LIABLE FOR
  ANY DIRECT, INDIRECT, INCIDENTAL, SPECIAL, EXEMPLARY, OR CONSEQUENTIAL DAMAGES
  (INCLUDING, BUT NOT LIMITED TO, PROCUREMENT OF SUBSTITUTE GOODS OR SERVICES;
  LOSS OF USE, DATA, OR PROFITS; OR BUSINESS INTERRUPTION) HOWEVER CAUSED AND ON
  ANY THEORY OF LIABILITY, WHETHER IN CONTRACT, STRICT LIABILITY, OR TORT
  (INCLUDING NEGLIGENCE OR OTHERWISE) ARISING IN ANY WAY OUT OF THE USE OF THIS
  SOFTWARE, EVEN IF ADVISED OF THE POSSIBILITY OF SUCH DAMAGE.<|MERGE_RESOLUTION|>--- conflicted
+++ resolved
@@ -83,11 +83,8 @@
   Copyright 2017, Samikshya Chand <samikshya289@gmail.com>
   Copyright 2017, N Rajiv Vaidyanathan <rajivvaidyanathan4@gmail.com>
   Copyright 2017, Kartik Nighania <kartiknighania@gmail.com>
-<<<<<<< HEAD
   Copyright 2017, Eugene Freyman <evg.freyman@gmail.com>
-=======
   Copyright 2017, Manish Kumar <manish887kr@gmail.com>
->>>>>>> 59e7ec1f
   
 License: BSD-3-clause
   All rights reserved.
